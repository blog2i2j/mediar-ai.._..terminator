--- conflicted
+++ resolved
@@ -308,7 +308,7 @@
 
                 let actual_depth = depth.unwrap_or(50) as u32;
 
-                let mut matcher_builder = self
+                let matcher_builder = self
                     .automation
                     .0
                     .create_matcher()
@@ -316,12 +316,6 @@
                     .control_type(win_control_type)
                     .depth(actual_depth)
                     .timeout(timeout_ms as u64);
-   
-                if let Some(name) = name {
-                    // use contains_name, its undetermined right now
-                    // wheather we should use `name` or `contains_name`
-                    matcher_builder = matcher_builder.contains_name(name);
-                }
                 
                 let elements = matcher_builder.find_all().map_err(|e| {
                     AutomationError::ElementNotFound(format!(
@@ -627,7 +621,7 @@
                     win_control_type, role, name, timeout_ms, root_ele.get_name().unwrap_or_default()
                 );
 
-                let mut matcher_builder = self
+                let matcher_builder = self
                     .automation
                     .0
                     .create_matcher()
@@ -635,12 +629,6 @@
                     .control_type(win_control_type)
                     .depth(50) // Default depth for find_element
                     .timeout(timeout_ms as u64);
-
-                if let Some(name) = name {
-                    // use contains_name, its undetermined right now
-                    // wheather we should use `name` or `contains_name`
-                    matcher_builder = matcher_builder.contains_name(name);
-                }
 
                 let element = matcher_builder.find_first().map_err(|e| {
                      AutomationError::ElementNotFound(format!(
@@ -2171,14 +2159,8 @@
                 .0
                 .get_property_value(UIProperty::ValueValue)
                 .ok()
-<<<<<<< HEAD
                 .and_then(|v| v.get_string().ok()),
-            description: self.element.0.get_help_text().ok(),
-            native_id: self.element.0.get_automation_id().ok(),
-=======
-                .and_then(|v| filter_empty_string(v.get_string().ok())),
             description: filter_empty_string(self.element.0.get_help_text().ok()),
->>>>>>> 91636727
             properties,
             is_keyboard_focusable: self.is_keyboard_focusable().ok(),
         }
