{
  "bin": {
    "terminator-mcp-agent": "index.js"
  },
  "dependencies": {
    "@modelcontextprotocol/sdk": "^1.17.3",
    "node-fetch": "^2.7.0"
  },
  "description": "Cross-platform Model Context Protocol (MCP) agent for Terminator",
  "engines": {
    "node": ">= 10"
  },
  "files": [
    "index.js",
    "config.js"
  ],
  "name": "terminator-mcp-agent",
  "optionalDependencies": {
<<<<<<< HEAD
    "terminator-mcp-darwin-arm64": "0.18.10",
    "terminator-mcp-darwin-x64": "0.18.10",
    "terminator-mcp-linux-x64-gnu": "0.18.10",
    "terminator-mcp-win32-x64-msvc": "0.18.10",
    "terminator-mcp-win32-arm64-msvc": "0.18.10"
=======
    "terminator-mcp-darwin-arm64": "0.19.0",
    "terminator-mcp-darwin-x64": "0.19.0",
    "terminator-mcp-linux-x64-gnu": "0.19.0",
    "terminator-mcp-win32-x64-msvc": "0.19.0"
>>>>>>> 99a7bc89
  },
  "repository": {
    "type": "git",
    "url": "https://github.com/mediar-ai/terminator"
  },
  "scripts": {
    "build": "node ./utils/build-server.js --release",
    "build:debug": "node ./utils/build-server.js --debug",
    "sync-version": "node ./utils/sync-version.js",
    "update-badges": "node ./utils/update-badges.js"
  },
  "version": "0.19.0"
}<|MERGE_RESOLUTION|>--- conflicted
+++ resolved
@@ -16,18 +16,11 @@
   ],
   "name": "terminator-mcp-agent",
   "optionalDependencies": {
-<<<<<<< HEAD
-    "terminator-mcp-darwin-arm64": "0.18.10",
-    "terminator-mcp-darwin-x64": "0.18.10",
-    "terminator-mcp-linux-x64-gnu": "0.18.10",
-    "terminator-mcp-win32-x64-msvc": "0.18.10",
-    "terminator-mcp-win32-arm64-msvc": "0.18.10"
-=======
     "terminator-mcp-darwin-arm64": "0.19.0",
     "terminator-mcp-darwin-x64": "0.19.0",
     "terminator-mcp-linux-x64-gnu": "0.19.0",
-    "terminator-mcp-win32-x64-msvc": "0.19.0"
->>>>>>> 99a7bc89
+    "terminator-mcp-win32-x64-msvc": "0.19.0",
+    "terminator-mcp-win32-arm64-msvc": "0.19.0"
   },
   "repository": {
     "type": "git",
