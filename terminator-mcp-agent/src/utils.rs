use crate::mcp_types::{FontStyle, TextPosition};
use anyhow::Result;
use rmcp::{schemars, schemars::JsonSchema};
use serde::{Deserialize, Serialize};
use std::collections::HashMap;
use std::env;
use std::sync::Arc;
use std::time::Duration;
use terminator::{AutomationError, Desktop, UIElement};
use tokio::sync::Mutex;
use tracing::{warn, Level};
use tracing_subscriber::EnvFilter;

// Validation helpers for better type safety
#[derive(Serialize, Deserialize, JsonSchema)]
pub struct EmptyArgs {}

#[derive(Debug, Serialize, Deserialize, JsonSchema)]
pub struct DelayArgs {
    #[schemars(description = "Number of milliseconds to delay")]
    pub delay_ms: u64,
}

fn default_desktop() -> Arc<Desktop> {
    #[cfg(any(target_os = "windows", target_os = "linux"))]
    let desktop = Desktop::new(false, false).expect("Failed to create default desktop");
    #[cfg(target_os = "macos")]
    let desktop = Desktop::new(true, true).expect("Failed to create default desktop");
    Arc::new(desktop)
}

fn default_scroll_amount() -> f64 {
    3.0
}

#[derive(Clone, Serialize, Deserialize)]
pub struct DesktopWrapper {
    #[serde(skip, default = "default_desktop")]
    pub desktop: Arc<Desktop>,
    #[serde(skip)]
    pub tool_router: rmcp::handler::server::tool::ToolRouter<Self>,
    #[serde(skip)]
    pub recorder: Arc<Mutex<Option<terminator_workflow_recorder::WorkflowRecorder>>>,
}

impl Default for DesktopWrapper {
    fn default() -> Self {
        // Can't use Default::default() because we need the tool_router from the macro
        // So we'll construct it properly in server.rs
        panic!("DesktopWrapper::default() should not be used directly. Use DesktopWrapper::new() instead.");
    }
}

#[derive(Debug, Serialize, Deserialize, JsonSchema)]
pub struct GetWindowTreeArgs {
    #[schemars(description = "Process ID of the target application")]
    pub pid: u32,
    #[schemars(description = "Optional window title filter")]
    pub title: Option<String>,
    #[schemars(
        description = "Whether to include detailed element attributes (enabled, focused, selected, etc.). Defaults to true for comprehensive LLM context."
    )]
    pub include_detailed_attributes: Option<bool>,
}

#[derive(Debug, Serialize, Deserialize, JsonSchema)]
pub struct GetFocusedWindowTreeArgs {
    #[schemars(
        description = "Whether to include detailed element attributes (enabled, focused, selected, etc.). Defaults to true for comprehensive LLM context."
    )]
    pub include_detailed_attributes: Option<bool>,
}

#[derive(Debug, Serialize, Deserialize, JsonSchema)]
pub struct GetApplicationsArgs {
    #[schemars(
        description = "Whether to include the full UI tree for each application. Defaults to false."
    )]
    pub include_tree: Option<bool>,
    #[schemars(
        description = "Whether to include detailed element attributes (enabled, focused, selected, etc.) when include_tree is true. Defaults to true for comprehensive LLM context."
    )]
    pub include_detailed_attributes: Option<bool>,
}

#[derive(Debug, Serialize, Deserialize, JsonSchema)]
pub struct LocatorArgs {
    #[schemars(
        description = "A string selector to locate the element. Can be chained with ` >> `."
    )]
    pub selector: String,
    #[schemars(
        description = "Optional alternative selectors to try in parallel. The first selector that finds an element will be used."
    )]
    pub alternative_selectors: Option<String>,
    #[schemars(
        description = "Optional fallback selectors to try sequentially if the primary selector fails.  These selectors are **only** attempted after the primary selector (and any parallel alternatives) time-out.  List can be comma-separated."
    )]
    pub fallback_selectors: Option<String>,
    #[schemars(description = "Optional timeout in milliseconds for the action")]
    pub timeout_ms: Option<u64>,
    #[schemars(description = "Whether to include full UI tree in the response.")]
    pub include_tree: Option<bool>,
    #[schemars(
        description = "Whether to include detailed element attributes (enabled, focused, selected, etc.) when include_tree is true. Defaults to true for comprehensive LLM context."
    )]
    pub include_detailed_attributes: Option<bool>,
    pub retries: Option<u32>,
}

#[derive(Debug, Serialize, Deserialize, JsonSchema)]
pub struct ClickElementArgs {
    #[schemars(
        description = "A string selector to locate the element. Can be chained with ` >> `."
    )]
    pub selector: String,
    #[schemars(
        description = "Optional alternative selectors to try in parallel. The first selector that finds an element will be used."
    )]
    pub alternative_selectors: Option<String>,
    #[schemars(
        description = "Optional fallback selectors to try sequentially if the primary selector fails.  These selectors are **only** attempted after the primary selector (and any parallel alternatives) time-out.  List can be comma-separated."
    )]
    pub fallback_selectors: Option<String>,
    #[schemars(description = "Optional timeout in milliseconds for the action")]
    pub timeout_ms: Option<u64>,
    #[schemars(description = "Whether to include full UI tree in the response. Defaults to true.")]
    pub include_tree: Option<bool>,
    #[schemars(
        description = "Whether to include detailed element attributes (enabled, focused, selected, etc.) when include_tree is true. Defaults to true for comprehensive LLM context."
    )]
    pub include_detailed_attributes: Option<bool>,
    pub retries: Option<u32>,
}

#[derive(Debug, Serialize, Deserialize, JsonSchema)]
pub struct TypeIntoElementArgs {
    #[schemars(
        description = "A string selector to locate the element. Can be chained with ` >> `."
    )]
    pub selector: String,
    #[schemars(
        description = "Optional alternative selectors to try in parallel. The first selector that finds an element will be used."
    )]
    pub alternative_selectors: Option<String>,
    #[schemars(
        description = "Optional fallback selectors to try sequentially if the primary selector fails.  These selectors are **only** attempted after the primary selector (and any parallel alternatives) time-out.  List can be comma-separated."
    )]
    pub fallback_selectors: Option<String>,
    #[schemars(description = "The text to type into the element")]
    pub text_to_type: String,
    #[schemars(description = "Optional timeout in milliseconds for the action (default: 3000ms)")]
    pub timeout_ms: Option<u64>,
    #[schemars(description = "Whether to verify the action succeeded (default: true)")]
    pub verify_action: Option<bool>,
    #[schemars(description = "Whether to clear the element before typing (default: true)")]
    pub clear_before_typing: Option<bool>,
    #[schemars(description = "Whether to include full UI tree in the response. Defaults to true.")]
    pub include_tree: Option<bool>,
    #[schemars(
        description = "Whether to include detailed element attributes (enabled, focused, selected, etc.) when include_tree is true. Defaults to true for comprehensive LLM context."
    )]
    pub include_detailed_attributes: Option<bool>,
    pub retries: Option<u32>,
}

#[derive(Debug, Serialize, Deserialize, JsonSchema)]
pub struct PressKeyArgs {
    #[schemars(description = "The key or key combination to press (e.g., 'Enter', 'Ctrl+A')")]
    pub key: String,
    #[schemars(
        description = "A string selector to locate the element. Can be chained with ` >> `."
    )]
    pub selector: String,
    #[schemars(
        description = "Optional alternative selectors to try in parallel. The first selector that finds an element will be used."
    )]
    pub alternative_selectors: Option<String>,
    #[schemars(
        description = "Optional fallback selectors to try sequentially if the primary selector fails.  These selectors are **only** attempted after the primary selector (and any parallel alternatives) time-out.  List can be comma-separated."
    )]
    pub fallback_selectors: Option<String>,
    #[schemars(description = "Optional timeout in milliseconds for the action")]
    pub timeout_ms: Option<u64>,
    #[schemars(description = "Whether to include full UI tree in the response. Defaults to true.")]
    pub include_tree: Option<bool>,
    #[schemars(
        description = "Whether to include detailed element attributes (enabled, focused, selected, etc.) when include_tree is true. Defaults to true for comprehensive LLM context."
    )]
    pub include_detailed_attributes: Option<bool>,
    pub retries: Option<u32>,
}

#[derive(Debug, Serialize, Deserialize, JsonSchema)]
pub struct GlobalKeyArgs {
    #[schemars(
        description = "The key or key combination to press (e.g., '{PageDown}', '{Ctrl}{V}')"
    )]
    pub key: String,
}

#[derive(Debug, Serialize, Deserialize, JsonSchema)]
pub struct RunCommandArgs {
    #[schemars(description = "The command to run on Windows")]
    pub windows_command: Option<String>,
    #[schemars(description = "The command to run on Linux/macOS")]
    pub unix_command: Option<String>,
}

#[derive(Debug, Serialize, Deserialize, JsonSchema)]
pub struct MouseDragArgs {
    #[schemars(
        description = "A string selector to locate the element. Can be chained with ` >> `."
    )]
    pub selector: String,
    #[schemars(description = "Start X coordinate")]
    pub start_x: f64,
    #[schemars(description = "Start Y coordinate")]
    pub start_y: f64,
    #[schemars(description = "End X coordinate")]
    pub end_x: f64,
    #[schemars(description = "End Y coordinate")]
    pub end_y: f64,
    #[schemars(
        description = "Optional alternative selectors to try in parallel. The first selector that finds an element will be used."
    )]
    pub alternative_selectors: Option<String>,
    #[schemars(
        description = "Optional fallback selectors to try sequentially if the primary selector fails.  These selectors are **only** attempted after the primary selector (and any parallel alternatives) time-out.  List can be comma-separated."
    )]
    pub fallback_selectors: Option<String>,
    #[schemars(description = "Optional timeout in milliseconds")]
    pub timeout_ms: Option<u64>,
    #[schemars(description = "Whether to include full UI tree in the response (verbose mode)")]
    pub include_tree: Option<bool>,
    #[schemars(
        description = "Whether to include detailed element attributes (enabled, focused, selected, etc.) when include_tree is true. Defaults to true for comprehensive LLM context."
    )]
    pub include_detailed_attributes: Option<bool>,
    pub retries: Option<u32>,
}

#[derive(Debug, Serialize, Deserialize, JsonSchema)]
pub struct ValidateElementArgs {
    #[schemars(
        description = "A string selector to locate the element. Can be chained with ` >> `."
    )]
    pub selector: String,
    #[schemars(
        description = "Optional alternative selectors to try in parallel. The first selector that finds an element will be used."
    )]
    pub alternative_selectors: Option<String>,
    #[schemars(
        description = "Optional fallback selectors to try sequentially if the primary selector fails.  These selectors are **only** attempted after the primary selector (and any parallel alternatives) time-out.  List can be comma-separated."
    )]
    pub fallback_selectors: Option<String>,
    #[schemars(description = "Optional timeout in milliseconds")]
    pub timeout_ms: Option<u64>,
    #[schemars(description = "Whether to include full UI tree in the response (verbose mode)")]
    pub include_tree: Option<bool>,
    #[schemars(
        description = "Whether to include detailed element attributes (enabled, focused, selected, etc.) when include_tree is true. Defaults to true for comprehensive LLM context."
    )]
    pub include_detailed_attributes: Option<bool>,
    pub retries: Option<u32>,
}

#[derive(Debug, Serialize, Deserialize, JsonSchema)]
pub struct HighlightElementArgs {
    #[schemars(
        description = "A string selector to locate the element. Can be chained with ` >> `."
    )]
    pub selector: String,
    #[schemars(
        description = "Optional alternative selectors to try in parallel. The first selector that finds an element will be used."
    )]
    pub alternative_selectors: Option<String>,
    #[schemars(
        description = "Optional fallback selectors to try sequentially if the primary selector fails.  These selectors are **only** attempted after the primary selector (and any parallel alternatives) time-out.  List can be comma-separated."
    )]
    pub fallback_selectors: Option<String>,
    #[schemars(description = "BGR color code (optional, default red)")]
    pub color: Option<u32>,
    #[schemars(description = "Duration in milliseconds (optional, default 1000ms)")]
    pub duration_ms: Option<u64>,
    #[schemars(
        description = "Optional text to display as overlay. Text will be truncated to 10 characters."
    )]
    pub text: Option<String>,
    #[schemars(description = "Position of text overlay relative to the highlighted element")]
    pub text_position: Option<TextPosition>,
    #[schemars(description = "Font styling options for text overlay")]
    pub font_style: Option<FontStyle>,
    #[schemars(description = "Optional timeout in milliseconds")]
    pub timeout_ms: Option<u64>,
    #[schemars(description = "Whether to include full UI tree in the response (verbose mode)")]
    pub include_tree: Option<bool>,
    #[schemars(
        description = "Whether to include detailed element attributes (enabled, focused, selected, etc.) when include_tree is true. Defaults to true for comprehensive LLM context."
    )]
    pub include_detailed_attributes: Option<bool>,
    pub retries: Option<u32>,
}

#[derive(Debug, Serialize, Deserialize, JsonSchema)]
pub struct WaitForElementArgs {
    #[schemars(
        description = "A string selector to locate the element. Can be chained with ` >> `."
    )]
    pub selector: String,
    #[schemars(
        description = "Optional alternative selectors to try in parallel. The first selector that finds an element will be used."
    )]
    pub alternative_selectors: Option<String>,
    #[schemars(
        description = "Optional fallback selectors to try sequentially if the primary selector fails.  These selectors are **only** attempted after the primary selector (and any parallel alternatives) time-out.  List can be comma-separated."
    )]
    pub fallback_selectors: Option<String>,
    #[schemars(description = "Condition to wait for: 'visible', 'enabled', 'focused', 'exists'")]
    pub condition: String,
    #[schemars(description = "Optional timeout in milliseconds")]
    pub timeout_ms: Option<u64>,
    #[schemars(description = "Whether to include full UI tree in the response (verbose mode)")]
    pub include_tree: Option<bool>,
    #[schemars(
        description = "Whether to include detailed element attributes (enabled, focused, selected, etc.) when include_tree is true. Defaults to true for comprehensive LLM context."
    )]
    pub include_detailed_attributes: Option<bool>,
    pub retries: Option<u32>,
}

#[derive(Debug, Serialize, Deserialize, JsonSchema)]
pub struct NavigateBrowserArgs {
    #[schemars(description = "URL to navigate to")]
    pub url: String,
    #[schemars(description = "Optional browser name")]
    pub browser: Option<String>,
    #[schemars(description = "Whether to include full UI tree in the response (verbose mode)")]
    pub include_tree: Option<bool>,
    #[schemars(
        description = "Whether to include detailed element attributes (enabled, focused, selected, etc.) when include_tree is true. Defaults to true for comprehensive LLM context."
    )]
    pub include_detailed_attributes: Option<bool>,
}

#[derive(Debug, Serialize, Deserialize, JsonSchema)]
pub struct ExecuteBrowserScriptArgs {
    #[schemars(
        description = "A string selector to locate the browser element. Can be chained with ` >> `."
    )]
    pub selector: String,
    #[schemars(description = "The JavaScript code to execute in the browser console")]
    pub script: String,
    #[schemars(
        description = "Optional alternative selectors to try in parallel. The first selector that finds an element will be used."
    )]
    pub alternative_selectors: Option<String>,
    #[schemars(
        description = "Optional fallback selectors to try sequentially if the primary selector fails.  These selectors are **only** attempted after the primary selector (and any parallel alternatives) time-out.  List can be comma-separated."
    )]
    pub fallback_selectors: Option<String>,
    #[schemars(
        description = "Whether to include full UI tree in the response. Defaults to false."
    )]
    pub include_tree: Option<bool>,
    #[schemars(
        description = "Whether to include detailed element attributes (enabled, focused, selected, etc.) when include_tree is true. Defaults to true for comprehensive LLM context."
    )]
    pub include_detailed_attributes: Option<bool>,
    #[schemars(description = "Optional timeout in milliseconds for the action")]
    pub timeout_ms: Option<u64>,
    #[schemars(description = "Number of times to retry this step on failure.")]
    pub retries: Option<u32>,
}

#[derive(Debug, Serialize, Deserialize, JsonSchema)]
pub struct OpenApplicationArgs {
    #[schemars(description = "Name of the application to open")]
    pub app_name: String,
}

#[derive(Debug, Serialize, Deserialize, JsonSchema)]
pub struct SelectOptionArgs {
    #[schemars(description = "A string selector to locate the dropdown/combobox element.")]
    pub selector: String,
    #[schemars(description = "The visible text of the option to select.")]
    pub option_name: String,
    #[schemars(description = "Optional alternative selectors.")]
    pub alternative_selectors: Option<String>,
    #[schemars(
        description = "Optional fallback selectors to try sequentially if the primary selector fails.  These selectors are **only** attempted after the primary selector (and any parallel alternatives) time-out.  List can be comma-separated."
    )]
    pub fallback_selectors: Option<String>,
    #[schemars(description = "Optional timeout in milliseconds.")]
    pub timeout_ms: Option<u64>,
    #[schemars(description = "Whether to include full UI tree in the response.")]
    pub include_tree: Option<bool>,
    #[schemars(
        description = "Whether to include detailed element attributes (enabled, focused, selected, etc.) when include_tree is true. Defaults to true for comprehensive LLM context."
    )]
    pub include_detailed_attributes: Option<bool>,
    pub retries: Option<u32>,
}

#[derive(Debug, Serialize, Deserialize, JsonSchema)]
pub struct SetToggledArgs {
    #[schemars(description = "A string selector to locate the toggleable element.")]
    pub selector: String,
    #[schemars(description = "The desired state: true for on, false for off.")]
    pub state: bool,
    #[schemars(description = "Optional alternative selectors.")]
    pub alternative_selectors: Option<String>,
    #[schemars(
        description = "Optional fallback selectors to try sequentially if the primary selector fails.  These selectors are **only** attempted after the primary selector (and any parallel alternatives) time-out.  List can be comma-separated."
    )]
    pub fallback_selectors: Option<String>,
    #[schemars(description = "Optional timeout in milliseconds.")]
    pub timeout_ms: Option<u64>,
    #[schemars(description = "Whether to include full UI tree in the response.")]
    pub include_tree: Option<bool>,
    #[schemars(
        description = "Whether to include detailed element attributes (enabled, focused, selected, etc.) when include_tree is true. Defaults to true for comprehensive LLM context."
    )]
    pub include_detailed_attributes: Option<bool>,
    pub retries: Option<u32>,
}

#[derive(Debug, serde::Deserialize, JsonSchema)]
pub struct MaximizeWindowArgs {
    pub selector: String,
    pub alternative_selectors: Option<String>,
    #[schemars(
        description = "Optional fallback selectors to try sequentially if the primary selector fails.  These selectors are **only** attempted after the primary selector (and any parallel alternatives) time-out.  List can be comma-separated."
    )]
    pub fallback_selectors: Option<String>,
    pub include_tree: Option<bool>,
    #[schemars(
        description = "Whether to include detailed element attributes (enabled, focused, selected, etc.) when include_tree is true. Defaults to true for comprehensive LLM context."
    )]
    pub include_detailed_attributes: Option<bool>,
    pub timeout_ms: Option<u64>,
    pub retries: Option<u32>,
}

#[derive(Debug, serde::Deserialize, JsonSchema)]
pub struct MinimizeWindowArgs {
    pub selector: String,
    pub alternative_selectors: Option<String>,
    #[schemars(
        description = "Optional fallback selectors to try sequentially if the primary selector fails.  These selectors are **only** attempted after the primary selector (and any parallel alternatives) time-out.  List can be comma-separated."
    )]
    pub fallback_selectors: Option<String>,
    pub include_tree: Option<bool>,
    #[schemars(
        description = "Whether to include detailed element attributes (enabled, focused, selected, etc.) when include_tree is true. Defaults to true for comprehensive LLM context."
    )]
    pub include_detailed_attributes: Option<bool>,
    pub timeout_ms: Option<u64>,
    pub retries: Option<u32>,
}

#[derive(Debug, Serialize, Deserialize, JsonSchema)]
pub struct SetRangeValueArgs {
    #[schemars(description = "A string selector to locate the range-based element.")]
    pub selector: String,
    #[schemars(description = "The numerical value to set.")]
    pub value: f64,
    #[schemars(description = "Optional alternative selectors.")]
    pub alternative_selectors: Option<String>,
    #[schemars(
        description = "Optional fallback selectors to try sequentially if the primary selector fails.  These selectors are **only** attempted after the primary selector (and any parallel alternatives) time-out.  List can be comma-separated."
    )]
    pub fallback_selectors: Option<String>,
    #[schemars(description = "Optional timeout in milliseconds.")]
    pub timeout_ms: Option<u64>,
    #[schemars(description = "Whether to include full UI tree in the response.")]
    pub include_tree: Option<bool>,
    #[schemars(
        description = "Whether to include detailed element attributes (enabled, focused, selected, etc.) when include_tree is true. Defaults to true for comprehensive LLM context."
    )]
    pub include_detailed_attributes: Option<bool>,
    pub retries: Option<u32>,
}

#[derive(Debug, Serialize, Deserialize, JsonSchema)]
pub struct SetValueArgs {
    #[schemars(description = "A string selector to locate the element whose value will be set.")]
    pub selector: String,
    #[schemars(description = "The text value to set.")]
    pub value: String,
    #[schemars(description = "Optional alternative selectors.")]
    pub alternative_selectors: Option<String>,
    #[schemars(
        description = "Optional fallback selectors to try sequentially if the primary selector fails.  These selectors are **only** attempted after the primary selector (and any parallel alternatives) time-out.  List can be comma-separated."
    )]
    pub fallback_selectors: Option<String>,
    #[schemars(description = "Optional timeout in milliseconds.")]
    pub timeout_ms: Option<u64>,
    #[schemars(description = "Whether to include full UI tree in the response.")]
    pub include_tree: Option<bool>,
    #[schemars(
        description = "Whether to include detailed element attributes (enabled, focused, selected, etc.) when include_tree is true. Defaults to true for comprehensive LLM context."
    )]
    pub include_detailed_attributes: Option<bool>,
    pub retries: Option<u32>,
}

#[derive(Debug, Serialize, Deserialize, JsonSchema)]
pub struct SetSelectedArgs {
    #[schemars(description = "A string selector to locate the selectable element.")]
    pub selector: String,
    #[schemars(description = "The desired state: true for selected, false for deselected.")]
    pub state: bool,
    #[schemars(description = "Optional alternative selectors.")]
    pub alternative_selectors: Option<String>,
    #[schemars(
        description = "Optional fallback selectors to try sequentially if the primary selector fails.  These selectors are **only** attempted after the primary selector (and any parallel alternatives) time-out.  List can be comma-separated."
    )]
    pub fallback_selectors: Option<String>,
    #[schemars(description = "Optional timeout in milliseconds.")]
    pub timeout_ms: Option<u64>,
    #[schemars(description = "Whether to include full UI tree in the response.")]
    pub include_tree: Option<bool>,
    #[schemars(
        description = "Whether to include detailed element attributes (enabled, focused, selected, etc.) when include_tree is true. Defaults to true for comprehensive LLM context."
    )]
    pub include_detailed_attributes: Option<bool>,
    pub retries: Option<u32>,
}

#[derive(Clone, Debug, Deserialize, Serialize, JsonSchema)]
#[schemars(description = "Arguments for scrolling an element")]
pub struct ScrollElementArgs {
    pub selector: String,
    #[schemars(
        description = "Optional alternative selectors to try in parallel. The first selector that finds an element will be used."
    )]
    pub alternative_selectors: Option<String>,
    #[schemars(
        description = "Optional fallback selectors to try sequentially if the primary selector fails.  These selectors are **only** attempted after the primary selector (and any parallel alternatives) time-out.  List can be comma-separated."
    )]
    pub fallback_selectors: Option<String>,
    #[serde(default)]
    #[schemars(description = "Direction to scroll: 'up', 'down', 'left', 'right'")]
    pub direction: String,
    #[serde(default = "default_scroll_amount")]
    #[schemars(description = "Amount to scroll (number of lines or pages, default: 3)")]
    pub amount: f64,
    pub timeout_ms: Option<u64>,
    #[schemars(description = "Whether to include full UI tree in the response (verbose mode)")]
    pub include_tree: Option<bool>,
    #[schemars(
        description = "Whether to include detailed element attributes (enabled, focused, selected, etc.) when include_tree is true. Defaults to true for comprehensive LLM context."
    )]
    pub include_detailed_attributes: Option<bool>,
    pub retries: Option<u32>,
}

#[derive(Debug, Serialize, Deserialize, JsonSchema)]
pub struct ActivateElementArgs {
    #[schemars(
        description = "A string selector to locate the element. Can be chained with ` >> `."
    )]
    pub selector: String,
    #[schemars(
        description = "Optional fallback selectors to try sequentially if the primary selector fails.  These selectors are **only** attempted after the primary selector (and any parallel alternatives) time-out.  List can be comma-separated."
    )]
    pub fallback_selectors: Option<String>,
    #[schemars(description = "Optional timeout in milliseconds for the action")]
    pub timeout_ms: Option<u64>,
    #[schemars(description = "Whether to include full UI tree in the response. Defaults to true.")]
    pub include_tree: Option<bool>,
    #[schemars(
        description = "Whether to include detailed element attributes (enabled, focused, selected, etc.) when include_tree is true. Defaults to true for comprehensive LLM context."
    )]
    pub include_detailed_attributes: Option<bool>,
    pub retries: Option<u32>,
}

#[derive(Debug, Serialize, Deserialize, JsonSchema, Clone)]
pub struct ToolCall {
    #[schemars(description = "The name of the tool to be executed.")]
    pub tool_name: String,
    #[schemars(description = "The arguments for the tool, as a JSON object.")]
    pub arguments: serde_json::Value,
    #[schemars(
        description = "If true, the sequence will continue even if this tool call fails. Defaults to false."
    )]
    pub continue_on_error: Option<bool>,
    #[schemars(
        description = "An optional delay in milliseconds to wait after this tool call completes."
    )]
    pub delay_ms: Option<u64>,
    #[schemars(description = "Optional unique identifier for this step.")]
    pub id: Option<String>,
}

// Simplified structure for Gemini compatibility
#[derive(Debug, Serialize, Deserialize, JsonSchema, Clone, Default)]
pub struct SequenceStep {
    #[schemars(description = "The name of the tool to execute (for single tool steps)")]
    pub tool_name: Option<String>,
    #[schemars(description = "The arguments for the tool (for single tool steps)")]
    pub arguments: Option<serde_json::Value>,
    #[schemars(description = "Continue on error flag (for single tool steps)")]
    pub continue_on_error: Option<bool>,
    #[schemars(description = "Delay after execution (for single tool steps)")]
    pub delay_ms: Option<u64>,
    #[schemars(description = "Group name (for grouped steps)")]
    pub group_name: Option<String>,
    #[schemars(description = "Steps in the group (for grouped steps)")]
    pub steps: Option<Vec<ToolCall>>,
    #[schemars(description = "Whether the group is skippable on error (for grouped steps)")]
    pub skippable: Option<bool>,
    #[serde(rename = "if", skip_serializing_if = "Option::is_none")]
    #[schemars(
        description = "An optional expression to determine if this step should run. e.g., \"policy.use_max_budget == true\" or \"contains(policy.product_types, 'FEX')\""
    )]
    pub r#if: Option<String>,
    #[schemars(description = "Number of times to retry this step or group on failure.")]
    pub retries: Option<u32>,
    #[schemars(
        description = "Optional unique identifier for this step (string). If provided, it can be a target for other steps' fallback_id."
    )]
    pub id: Option<String>,
    #[schemars(
        description = "Optional id of the step to jump to if this step ultimately fails after all retries. This enables robust fallback flows without relying on numeric indices."
    )]
    pub fallback_id: Option<String>,
}

#[derive(Debug, serde::Deserialize, serde::Serialize, Clone, Default, JsonSchema)]
pub struct ExecuteSequenceArgs {
    #[schemars(description = "The steps of the workflow to execute in order.")]
    pub steps: Vec<SequenceStep>,
    #[schemars(
        description = "A key-value map defining the schema for dynamic variables (e.g., for UI generation)."
    )]
    pub variables: Option<HashMap<String, VariableDefinition>>,
    #[schemars(
        description = "A key-value map of the actual input values for the variables defined in the schema. **Must be an object**, not a string."
    )]
    pub inputs: Option<serde_json::Value>,
    #[schemars(
        description = "A key-value map of static UI element selectors for the workflow. **Must be an object with string values**, not a string. Example: {\"button\": \"role:Button|name:Submit\", \"field\": \"role:Edit|name:Email\"}"
    )]
    pub selectors: Option<serde_json::Value>,
    #[schemars(description = "Whether to stop the entire sequence on first error (default: true)")]
    pub stop_on_error: Option<bool>,
    #[schemars(
        description = "Whether to include detailed results from each tool execution (default: true)"
    )]
    pub include_detailed_results: Option<bool>,
    #[schemars(
        description = "An optional, structured parser to process the final tool output and extract structured data."
    )]
    pub output_parser: Option<serde_json::Value>,
}

#[derive(Debug, Serialize, Deserialize, JsonSchema, Clone)]
#[serde(rename_all = "camelCase")]
pub enum VariableType {
    String,
    Number,
    Boolean,
    Enum,
    Array,
    Object,
}

#[derive(Debug, Serialize, Deserialize, JsonSchema, Clone)]
pub struct VariableDefinition {
    #[schemars(description = "The data type of the variable.")]
    pub r#type: VariableType,
    #[schemars(description = "A user-friendly label for the variable, for UI generation.")]
    pub label: String,
    #[schemars(description = "A detailed description of what the variable is for.")]
    pub description: Option<String>,
    #[schemars(description = "The default value for the variable if not provided in the inputs.")]
    pub default: Option<serde_json::Value>,
    #[schemars(description = "For string types, a regex pattern for validation.")]
    pub regex: Option<String>,
    #[schemars(description = "For enum types, a list of allowed string values.")]
    pub options: Option<Vec<String>>,
    #[schemars(description = "Whether this variable is required. Defaults to true.")]
    pub required: Option<bool>,
}

// Keep the old structures for internal use
#[derive(Debug, Serialize, Deserialize)]
pub struct ToolGroup {
    pub group_name: String,
    pub steps: Vec<ToolCall>,
    pub skippable: Option<bool>,
}

#[derive(Debug, Serialize, Deserialize)]
pub enum SequenceItem {
    Tool { tool_call: ToolCall },
    Group { tool_group: ToolGroup },
}

#[derive(Debug, Serialize, Deserialize, JsonSchema)]
#[serde(rename_all = "camelCase")]
pub struct CloseElementArgs {
    pub selector: String,
    pub alternative_selectors: Option<String>,
    #[schemars(
        description = "Optional fallback selectors to try sequentially if the primary selector fails.  These selectors are **only** attempted after the primary selector (and any parallel alternatives) time-out.  List can be comma-separated."
    )]
    pub fallback_selectors: Option<String>,
    pub timeout_ms: Option<u64>,
    pub include_tree: Option<bool>,
    #[schemars(
        description = "Whether to include detailed element attributes (enabled, focused, selected, etc.) when include_tree is true. Defaults to true for comprehensive LLM context."
    )]
    pub include_detailed_attributes: Option<bool>,
    pub retries: Option<u32>,
}

#[derive(Deserialize, JsonSchema, Debug, Clone)]
pub struct ZoomArgs {
    pub level: u32,
}

#[derive(Deserialize, JsonSchema, Debug, Clone)]
pub struct SetZoomArgs {
    #[schemars(
        description = "The zoom percentage to set (e.g., 100 for 100%, 150 for 150%, 50 for 50%)"
    )]
    pub percentage: u32,
    #[schemars(description = "Whether to include full UI tree in the response (verbose mode)")]
    pub include_tree: Option<bool>,
    #[schemars(
        description = "Whether to include detailed element attributes (enabled, focused, selected, etc.) when include_tree is true. Defaults to true for comprehensive LLM context."
    )]
    pub include_detailed_attributes: Option<bool>,
}

#[derive(Debug)]
pub struct ValidationError {
    pub field: String,
    pub expected: String,
    pub actual: String,
}

impl ValidationError {
    pub fn new(field: &str, expected: &str, actual: &str) -> Self {
        Self {
            field: field.to_string(),
            expected: expected.to_string(),
            actual: actual.to_string(),
        }
    }
}

pub fn validate_inputs(inputs: &serde_json::Value) -> Result<(), ValidationError> {
    if !inputs.is_object() {
        return Err(ValidationError::new(
            "inputs",
            "object",
            &format!("{inputs:?}"),
        ));
    }
    Ok(())
}

pub fn validate_selectors(selectors: &serde_json::Value) -> Result<(), ValidationError> {
    match selectors {
        serde_json::Value::Object(obj) => {
            // Check that all values are strings
            for (key, value) in obj {
                if !value.is_string() {
                    return Err(ValidationError::new(
                        &format!("selectors.{key}"),
                        "string",
                        match value {
                            serde_json::Value::Number(_) => "number",
                            serde_json::Value::Bool(_) => "boolean",
                            serde_json::Value::Array(_) => "array",
                            serde_json::Value::Object(_) => "object",
                            serde_json::Value::Null => "null",
                            _ => "unknown",
                        },
                    ));
                }
            }
            Ok(())
        }
        serde_json::Value::String(s) => {
            // Try to parse as JSON object first
            match serde_json::from_str::<serde_json::Value>(s) {
                Ok(parsed) => validate_selectors(&parsed),
                Err(_) => Err(ValidationError::new(
                    "selectors",
                    "object or valid JSON string",
                    "invalid JSON string",
                )),
            }
        }
        _ => Err(ValidationError::new(
            "selectors",
            "object or JSON string",
            &format!("{selectors:?}"),
        )),
    }
}

pub fn validate_output_parser(parser: &serde_json::Value) -> Result<(), ValidationError> {
    let obj = parser
        .as_object()
        .ok_or_else(|| ValidationError::new("output_parser", "object", &format!("{parser:?}")))?;

    // Check required fields
    if !obj.contains_key("uiTreeJsonPath") {
        return Err(ValidationError::new(
            "output_parser.uiTreeJsonPath",
            "string",
            "missing",
        ));
    }

    if !obj.contains_key("itemContainerDefinition") {
        return Err(ValidationError::new(
            "output_parser.itemContainerDefinition",
            "object",
            "missing",
        ));
    }

    if !obj.contains_key("fieldsToExtract") {
        return Err(ValidationError::new(
            "output_parser.fieldsToExtract",
            "object",
            "missing",
        ));
    }

    Ok(())
}

#[derive(Debug, Serialize, Deserialize, JsonSchema)]
pub struct RunJavascriptArgs {
    #[schemars(
        description = "JavaScript source code to execute inside the embedded engine. Either this or script_file_path must be provided."
    )]
    pub script: Option<String>,
    #[schemars(
        description = "Path to a JavaScript file to execute. Either this or script must be provided."
    )]
    pub script_file_path: Option<String>,
    #[schemars(
        description = "Optional timeout in milliseconds before the script execution is aborted."
    )]
    pub timeout_ms: Option<u64>,
}

pub fn init_logging() -> Result<()> {
    let log_level = env::var("LOG_LEVEL")
        .map(|level| match level.to_lowercase().as_str() {
            "error" => Level::ERROR,
            "warn" => Level::WARN,
            "info" => Level::INFO,
            "debug" => Level::DEBUG,
            _ => Level::INFO,
        })
        .unwrap_or(Level::INFO);

    tracing_subscriber::fmt()
        .with_env_filter(EnvFilter::from_default_env().add_directive(log_level.into()))
        .with_writer(std::io::stderr)
        .with_ansi(false)
        .init();

    Ok(())
}

pub fn get_timeout(timeout_ms: Option<u64>) -> Option<Duration> {
    // Default to 3 seconds instead of indefinite wait to prevent hanging
    let timeout = timeout_ms.unwrap_or(3000);
    Some(Duration::from_millis(timeout))
}

/// Try multiple selectors with primary selector priority
/// The primary selector is always preferred if it succeeds, even if alternatives also succeed
pub async fn find_element_with_fallbacks(
    desktop: &Desktop,
    primary_selector: &str,
    alternative_selectors: Option<&str>,
    fallback_selectors: Option<&str>,
    timeout_ms: Option<u64>,
) -> Result<(terminator::UIElement, String), terminator::AutomationError> {
    use tokio::time::Duration;

    let timeout_duration = get_timeout(timeout_ms).unwrap_or(Duration::from_millis(3000));

    // FAST PATH: If no alternatives or fallbacks are provided, just use the primary selector directly.
    if alternative_selectors.is_none() && fallback_selectors.is_none() {
        let locator = desktop.locator(terminator::Selector::from(primary_selector));
        return match locator.first(Some(timeout_duration)).await {
            Ok(element) => Ok((element, primary_selector.to_string())),
            Err(e) => Err(terminator::AutomationError::ElementNotFound(format!(
                "Primary selector '{primary_selector}' failed: {e}"
            ))),
        };
    }

    // Parse comma-separated alternative selectors
    let alternative_selectors_vec: Option<Vec<String>> = alternative_selectors.map(|alts| {
        alts.split(',')
            .map(|s| s.trim().to_string())
            .filter(|s| !s.is_empty())
            .collect()
    });

    // Parse comma-separated fallback selectors
    let fallback_selectors_vec: Option<Vec<String>> = fallback_selectors.map(|alts| {
        alts.split(',')
            .map(|s| s.trim().to_string())
            .filter(|s| !s.is_empty())
            .collect()
    });

    // Create primary task
    let desktop_clone = desktop.clone();
    let primary_clone = primary_selector.to_string();
    let primary_task = tokio::spawn(async move {
        let locator = desktop_clone.locator(terminator::Selector::from(primary_clone.as_str()));
        match locator.first(Some(timeout_duration)).await {
            Ok(element) => Ok((element, primary_clone)),
            Err(e) => Err((primary_clone, e)),
        }
    });

    // Create alternative tasks
    let mut alternative_tasks = Vec::new();
    if let Some(alternatives) = alternative_selectors_vec.as_ref() {
        for selector_str in alternatives {
            let desktop_clone = desktop.clone();
            let selector_clone = selector_str.clone();
            let task = tokio::spawn(async move {
                let locator =
                    desktop_clone.locator(terminator::Selector::from(selector_clone.as_str()));
                match locator.first(Some(timeout_duration)).await {
                    Ok(element) => Ok((element, selector_clone)),
                    Err(e) => Err((selector_clone, e)),
                }
            });
            alternative_tasks.push(task);
        }
    }

    // Wait for primary task first, then alternatives
    let mut errors = Vec::new();
    let mut completed_tasks = Vec::new();
    completed_tasks.push(primary_task);
    completed_tasks.extend(alternative_tasks);

    // Use select_all but prioritize primary selector if multiple succeed
    while !completed_tasks.is_empty() {
        let (result, index, remaining_tasks) = futures::future::select_all(completed_tasks).await;

        match result {
            Ok(Ok((element, selector))) => {
                // Cancel remaining tasks
                for task in remaining_tasks {
                    task.abort();
                }

                // Always prefer primary selector (index 0) if it succeeds
                if index == 0 {
                    return Ok((element, selector));
                } else {
                    // Alternative succeeded first, but give primary selector a brief grace period
                    // in case it's about to succeed too (within 10ms)
                    let desktop_clone = desktop.clone();
                    let primary_clone = primary_selector.to_string();

                    match tokio::time::timeout(Duration::from_millis(10), async move {
                        let locator = desktop_clone
                            .locator(terminator::Selector::from(primary_clone.as_str()));
                        locator.first(Some(Duration::from_millis(1))).await
                    })
                    .await
                    {
                        Ok(Ok(primary_element)) => {
                            // Primary also succeeded within grace period - prefer it
                            return Ok((primary_element, primary_selector.to_string()));
                        }
                        _ => {
                            // Primary didn't succeed quickly, use the alternative that worked
                            return Ok((element, selector));
                        }
                    }
                }
            }
            Ok(Err((selector, error))) => {
                errors.push(format!("'{selector}': {error}"));
                completed_tasks = remaining_tasks;
            }
            Err(join_error) => {
                errors.push(format!("Task error: {join_error}"));
                completed_tasks = remaining_tasks;
            }
        }
    }

    // If we reach here, primary and alternative selectors failed. Try fallback selectors sequentially.
    if let Some(fallbacks) = fallback_selectors_vec {
        for fb_selector in fallbacks {
            let locator = desktop.locator(terminator::Selector::from(fb_selector.as_str()));
            match locator.first(Some(timeout_duration)).await {
                Ok(element) => {
                    return Ok((element, fb_selector));
                }
                Err(e) => {
                    errors.push(format!("'{fb_selector}': {e}"));
                }
            }
        }
    }

    // All selectors (primary, alternatives, fallbacks) failed
    let combined_error = if errors.is_empty() {
        "No selectors provided".to_string()
    } else {
        format!(
            "All {} selectors failed: [{}]",
            errors.len(),
            errors.join(", ")
        )
    };

    Err(terminator::AutomationError::ElementNotFound(combined_error))
}

#[derive(Debug, Serialize, Deserialize, JsonSchema)]
pub struct ExportWorkflowSequenceArgs {
    #[schemars(description = "Absolute path to the workflow file to create or edit")]
    pub file_path: String,

    #[schemars(description = "Text content to add to the workflow file")]
    pub content: String,

    #[schemars(
        description = "Text pattern to find and replace (optional - if not provided, content will be appended)"
    )]
    pub find_pattern: Option<String>,

    #[schemars(description = "Whether to use regex for pattern matching (default: false)")]
    pub use_regex: Option<bool>,

    #[schemars(description = "Create new file if it doesn't exist (default: true)")]
    pub create_if_missing: Option<bool>,
}

#[derive(Debug, Serialize, Deserialize, JsonSchema)]
pub struct ImportWorkflowSequenceArgs {
    #[schemars(description = "Path to specific YAML workflow file to load")]
    pub file_path: Option<String>,

    #[schemars(description = "Path to folder to scan for YAML workflow files")]
    pub folder_path: Option<String>,
}

/// A robust helper that finds a UI element and executes a provided action on it,
/// with built-in retry logic for both finding the element and performing the action.
///
/// This function is the standard way to interact with elements when reliability is key.
///
/// # Arguments
/// * `desktop` - The active `Desktop` instance.
/// * `primary_selector` - The main selector for the target element.
/// * `alternatives` - A comma-separated string of fallback selectors.
/// * `timeout_ms` - The timeout for the initial element search.
/// * `retries` - The number of times to retry the *entire find-and-act sequence*.
/// * `action` - An async closure that takes the found `UIElement` and performs an action,
///
/// # Returns
/// A `Result` containing a tuple of the action's return value `T` and the `UIElement` on
/// which the action was successfully performed.
pub async fn find_and_execute_with_retry<F, Fut, T>(
    desktop: &Desktop,
    primary_selector: &str,
    alternatives: Option<&str>,
    timeout_ms: Option<u64>,
    retries: Option<u32>,
    action: F,
) -> Result<((T, UIElement), String), anyhow::Error>
where
    F: Fn(UIElement) -> Fut,
    Fut: std::future::Future<Output = Result<T, AutomationError>>,
{
    let retry_count = retries.unwrap_or(0);
    let mut last_error: Option<anyhow::Error> = None;

    for attempt in 0..=retry_count {
        match find_element_with_fallbacks(desktop, primary_selector, alternatives, None, timeout_ms)
            .await
        {
            Ok((element, successful_selector)) => match action(element.clone()).await {
                Ok(result) => return Ok(((result, element), successful_selector)),
                Err(e) => {
                    last_error = Some(e.into());
                    if attempt < retry_count {
                        warn!(
                            "Action failed on attempt {}/{}. Retrying... Error: {}",
                            attempt + 1,
                            retry_count + 1,
                            last_error.as_ref().unwrap()
                        );
                        tokio::time::sleep(Duration::from_millis(250)).await; // Wait before next retry
                    }
                }
            },
            Err(e) => {
                last_error = Some(e.into());
                if attempt < retry_count {
                    warn!(
                        "Find element failed on attempt {}/{}. Retrying... Error: {}",
                        attempt + 1,
                        retry_count + 1,
                        last_error.as_ref().unwrap()
                    );
                    // No need to sleep here, as find_element_with_fallbacks already has a timeout.
                }
            }
        }
    }

    Err(last_error.unwrap_or_else(|| {
        anyhow::anyhow!(
            "Action failed after {} retries for selector '{}'",
            retry_count + 1,
            primary_selector
        )
    }))
}

/// New helper that exposes fallback selectors as an argument. Internal implementation is shared.
pub async fn find_and_execute_with_retry_with_fallback<F, Fut, T>(
    desktop: &Desktop,
    primary_selector: &str,
    alternatives: Option<&str>,
    fallback_selectors: Option<&str>,
    timeout_ms: Option<u64>,
    retries: Option<u32>,
    action: F,
) -> Result<((T, UIElement), String), anyhow::Error>
where
    F: Fn(UIElement) -> Fut,
    Fut: std::future::Future<Output = Result<T, AutomationError>>,
{
    let retry_count = retries.unwrap_or(0);
    let mut last_error: Option<anyhow::Error> = None;

    for attempt in 0..=retry_count {
        match find_element_with_fallbacks(
            desktop,
            primary_selector,
            alternatives,
            fallback_selectors,
            timeout_ms,
        )
        .await
        {
            Ok((element, successful_selector)) => match action(element.clone()).await {
                Ok(result) => return Ok(((result, element), successful_selector)),
                Err(e) => {
                    last_error = Some(e.into());
                    if attempt < retry_count {
                        warn!(
                            "Action failed on attempt {}/{}. Retrying... Error: {}",
                            attempt + 1,
                            retry_count + 1,
                            last_error.as_ref().unwrap()
                        );
                        tokio::time::sleep(Duration::from_millis(250)).await; // Wait before next retry
                    }
                }
            },
            Err(e) => {
                last_error = Some(e.into());
                if attempt < retry_count {
                    warn!(
                        "Find element failed on attempt {}/{}. Retrying... Error: {}",
                        attempt + 1,
                        retry_count + 1,
                        last_error.as_ref().unwrap()
                    );
                    // No need to sleep here, as find_element_with_fallbacks already has a timeout.
                }
            }
        }
    }

    Err(last_error.unwrap_or_else(|| {
        anyhow::anyhow!(
            "Action failed after {} retries for selector '{}'",
            retry_count + 1,
            primary_selector
        )
    }))
}

#[derive(Debug, serde::Deserialize, schemars::JsonSchema)]
pub struct RecordWorkflowArgs {
    /// The action to perform: 'start' to begin recording, 'stop' to end and save.
    pub action: String,
    /// A descriptive name for the workflow being recorded. Required when starting.
    pub workflow_name: Option<String>,
    /// Optional file path to save the workflow. If not provided, a default path will be used.
    pub file_path: Option<String>,
<<<<<<< HEAD
}

#[derive(Debug, serde::Deserialize, schemars::JsonSchema)]
pub struct WaitForOutputParserArgs {
    /// The output parser configuration to run on each UI tree poll
    #[schemars(
        description = "The output parser configuration. **Must be an object** with required fields: uiTreeJsonPath, itemContainerDefinition, fieldsToExtract."
    )]
    pub output_parser: serde_json::Value,
    /// Optional selector to scope the UI tree to a specific element. If not provided, uses focused window.
    pub selector: Option<String>,
    /// Maximum time to wait in milliseconds (default: 10000)
    pub timeout_ms: Option<u64>,
    /// Time between polls in milliseconds (default: 1000)
    pub poll_interval_ms: Option<u64>,
    /// Success criteria to validate extracted data
    pub success_criteria: Option<serde_json::Value>,
    /// Whether to include full UI tree in the response (default: false)
    pub include_tree: Option<bool>,
    #[schemars(
        description = "Whether to include detailed element attributes (enabled, focused, selected, etc.) when include_tree is true. Defaults to true for comprehensive LLM context."
    )]
    pub include_detailed_attributes: Option<bool>,
=======
    /// Sets the recording to a low-energy mode to reduce system load, which can help prevent lag on less powerful machines.
    pub low_energy_mode: Option<bool>,
>>>>>>> 6d4914c9
}<|MERGE_RESOLUTION|>--- conflicted
+++ resolved
@@ -1211,32 +1211,4 @@
     pub workflow_name: Option<String>,
     /// Optional file path to save the workflow. If not provided, a default path will be used.
     pub file_path: Option<String>,
-<<<<<<< HEAD
-}
-
-#[derive(Debug, serde::Deserialize, schemars::JsonSchema)]
-pub struct WaitForOutputParserArgs {
-    /// The output parser configuration to run on each UI tree poll
-    #[schemars(
-        description = "The output parser configuration. **Must be an object** with required fields: uiTreeJsonPath, itemContainerDefinition, fieldsToExtract."
-    )]
-    pub output_parser: serde_json::Value,
-    /// Optional selector to scope the UI tree to a specific element. If not provided, uses focused window.
-    pub selector: Option<String>,
-    /// Maximum time to wait in milliseconds (default: 10000)
-    pub timeout_ms: Option<u64>,
-    /// Time between polls in milliseconds (default: 1000)
-    pub poll_interval_ms: Option<u64>,
-    /// Success criteria to validate extracted data
-    pub success_criteria: Option<serde_json::Value>,
-    /// Whether to include full UI tree in the response (default: false)
-    pub include_tree: Option<bool>,
-    #[schemars(
-        description = "Whether to include detailed element attributes (enabled, focused, selected, etc.) when include_tree is true. Defaults to true for comprehensive LLM context."
-    )]
-    pub include_detailed_attributes: Option<bool>,
-=======
-    /// Sets the recording to a low-energy mode to reduce system load, which can help prevent lag on less powerful machines.
-    pub low_energy_mode: Option<bool>,
->>>>>>> 6d4914c9
 }